#!/bin/bash

# Executes a bunch of small test for the Intel FPGA backend
# These are not intended to be performance test: they just check that everything compiles
# and the correct result is produced

set -a

SCRIPTPATH="$( cd "$(dirname "$0")" ; pwd -P )"
PYTHONPATH=$SCRIPTPATH/..
PYTHON_BINARY="${PYTHON_BINARY:-python3}"

DACE_debugprint="${DACE_debugprint:-0}"
ERRORS=0
FAILED_TESTS=""
TESTS=0

TEST_TIMEOUT=10

RED='\033[0;31m'
YELLOW='\033[0;33m'
NC='\033[0m'


################################################

bail() {
    ERRORSTR=$1
    /bin/echo -e "${RED}ERROR${NC} in $ERRORSTR" 1>&2
    ERRORS=`expr $ERRORS + 1`
    FAILED_TESTS="${FAILED_TESTS} $ERRORSTR\n"
}

run_sample() {
    # Args:
    #  1 - Relative path of FPGA test starting from test folder
    #  2 - Name of the DAPP program
    #  3 - a string indicating the list of input to pass to the python program (the transformation sequence)
    #  4 - program command line argument (if any)

    TESTS=`expr $TESTS + 1`
    echo -e "${YELLOW}Running test $1...${NC}"

    echo -e ${3} | $PYTHON_BINARY ${1}.py ${@:4}

    if [ $? -ne 0 ]; then
        bail "$1"
    fi

    return 0
}

run_all() {

    #### VECTORIZATION ####
    # Vectorization 1: first vectorize and then transform for FPGA
    run_sample intel_fpga/vec_sum vec_sum "Vectorization\$0(propagate_parent=True)\nFPGATransformSDFG\$0\n"
    # Vectorization 2: first transform for FPGA then vectorize
    run_sample intel_fpga/vec_sum vec_sum "FPGATransformSDFG\$0\nVectorization\$0(propagate_parent=True)\n"
    # Vectorization 3: TODO non vectorizable N

<<<<<<< HEAD
    # Throw error when kernel names are too long
    run_sample intel_fpga/name_too_long name_too_long "\n"
=======
    # Test removing degenerate loops that only have a single iteration
    run_sample remove_degenerate_loop remove_degenerate_loop_test "\n" 
>>>>>>> 44dc19bf

    # ### MAP TILING ####
    # First tile then transform
    run_sample intel_fpga/dot dot "MapTiling\$0\nFPGATransformSDFG\$0\n"
    # Other way around
    run_sample intel_fpga/dot dot "FPGATransformSDFG\$0\nMapTiling\$0\n"

    run_sample intel_fpga/veclen_conversion "\n"

    # #### WCR ####
    # simple WCR (accumulates on scalar)
    run_sample intel_fpga/dot dot "FPGATransformSDFG\$0\n"

    # histogram (WCR on array)
    run_sample ../samples/simple/histogram histogram "FPGATransformSDFG\$0\n"

    # #### REDUCE ####
    # Simple reduce
    run_sample intel_fpga/vector_reduce vector_reduce "FPGATransformSDFG\$0\n"

    # GEMM sample
    run_sample ../samples/simple/gemm gemm "FPGATransformSDFG\$0\n"

    # #### TYPE INFERENCE ####
    run_sample ../samples/simple/mandelbrot mandelbrot "FPGATransformSDFG\$0\n"

    # type inference for statements with annotation
    run_sample intel_fpga/type_inference type_inference "FPGATransformSDFG\$0\n"

    # #### SYSTOLIC ARRAY ###
    run_sample intel_fpga/simple_systolic_array simple_systolic_array_4 "\n" 128 4
    run_sample ../samples/fpga/gemm_fpga_systolic gemm_fpga_systolic_4_NxKx256 "\n" 256 256 256 4
    run_sample ../samples/fpga/jacobi_fpga_systolic jacobi_fpga_systolic_8_Hx8192xT "\n"

    # #### MISCELLANEA ####
    # Execute some of the compatible tests in samples/fpga (some of them have C++ code in tasklet)
    # They contain streams
    run_sample intel_fpga/async async_test "\n" 
    run_sample ../samples/fpga/filter_fpga filter_fpga "\n" 1000 0.2
    run_sample ../samples/fpga/gemm_fpga_stream gemm_fpga_stream_NxKx128 "\n" 128 128 128
    run_sample ../samples/fpga/spmv_fpga_stream spmv_fpga_stream "\n" 128 128 64
    run_sample ../samples/fpga/axpy_transformed axpy_fpga_24 "\n" 24
}

# Check if aoc is vailable
which aoc
if [ $? -ne 0 ]; then
  echo "aocc not available"
  exit 99
fi

echo "====== Target: INTEL FPGA ======"

DACE_compiler_use_cache=0
DACE_compiler_fpga_vendor="intel_fpga"

TEST_DIR="$( cd "$( dirname "${BASH_SOURCE[0]}" )" >/dev/null && pwd )"
cd $TEST_DIR
run_all ${1:-"0"}

PASSED=`expr $TESTS - $ERRORS`
echo "$PASSED / $TESTS tests passed"
if [ $ERRORS -ne 0 ]; then
    printf "Failed tests:\n${FAILED_TESTS}"
    exit 1
fi<|MERGE_RESOLUTION|>--- conflicted
+++ resolved
@@ -59,13 +59,11 @@
     run_sample intel_fpga/vec_sum vec_sum "FPGATransformSDFG\$0\nVectorization\$0(propagate_parent=True)\n"
     # Vectorization 3: TODO non vectorizable N
 
-<<<<<<< HEAD
     # Throw error when kernel names are too long
     run_sample intel_fpga/name_too_long name_too_long "\n"
-=======
+    
     # Test removing degenerate loops that only have a single iteration
     run_sample remove_degenerate_loop remove_degenerate_loop_test "\n" 
->>>>>>> 44dc19bf
 
     # ### MAP TILING ####
     # First tile then transform
