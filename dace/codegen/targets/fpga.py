from six import StringIO
import collections
import enum
import functools
import itertools
import re
import warnings
import sympy as sp
import numpy as np

import dace
from dace import subsets
from dace.dtypes import deduplicate
from dace.config import Config
from dace.frontend import operations
from dace.graph import nodes
from dace.sdfg import ScopeSubgraphView, find_input_arraynode, find_output_arraynode
from dace.codegen.codeobject import CodeObject
from dace.codegen.prettycode import CodeIOStream
from dace.codegen.targets.target import TargetCodeGenerator, DefinedType
from dace.codegen.targets.target import (TargetCodeGenerator, IllegalCopy,
                                         make_absolute, DefinedType)
from dace.codegen.targets.cpp import (cpp_offset_expr, cpp_array_expr, sym2cpp,
                                      memlet_copy_to_absolute_strides)
from dace.codegen import cppunparse
from dace.properties import Property, make_properties, indirect_properties
from dace.symbolic import evaluate

_CPU_STORAGE_TYPES = {
    dace.dtypes.StorageType.CPU_Heap, dace.dtypes.StorageType.CPU_Stack,
    dace.dtypes.StorageType.CPU_Pinned
}
_FPGA_STORAGE_TYPES = {
    dace.dtypes.StorageType.FPGA_Global, dace.dtypes.StorageType.FPGA_Local,
    dace.dtypes.StorageType.FPGA_Registers,
    dace.dtypes.StorageType.ShiftRegister
}


class MemoryType(enum.Enum):
    DDR = enum.auto()
    HBM = enum.auto()


class FPGACodeGen(TargetCodeGenerator):
    # Set by deriving class
    target_name = None
    title = None
    language = None

    def __init__(self, frame_codegen, sdfg):

        # The inheriting class must set target_name, title and language.

        self._in_device_code = False
        self._cpu_codegen = None
        self._frame = frame_codegen
        self._dispatcher = frame_codegen.dispatcher

        self._global_sdfg = sdfg
        self._program_name = sdfg.name

        # Verify that we did not miss the allocation of any global arrays, even
        # if they're nested deep in the SDFG
        self._allocated_global_arrays = set()
        self._unrolled_pes = set()

        # Register dispatchers
        self._cpu_codegen = self._dispatcher.get_generic_node_dispatcher()

        self._host_codes = []
        self._kernel_codes = []
        self._bank_assignments = {}  # {(data name, sdfg): (type, id)}

        # Register additional FPGA dispatchers
        self._dispatcher.register_map_dispatcher(
            [dace.dtypes.ScheduleType.FPGA_Device], self)

        self._dispatcher.register_state_dispatcher(
            self,
            predicate=lambda sdfg, state: len(state.data_nodes()) > 0 and all([
                n.desc(sdfg).storage in [
                    dace.dtypes.StorageType.FPGA_Global, dace.dtypes.
                    StorageType.FPGA_Local, dace.dtypes.StorageType.
                    FPGA_Registers, dace.dtypes.StorageType.ShiftRegister
                ] for n in state.data_nodes()
            ]))

        self._dispatcher.register_node_dispatcher(
            self, predicate=lambda *_: self._in_device_code)

        fpga_storage = [
            dace.dtypes.StorageType.FPGA_Global,
            dace.dtypes.StorageType.FPGA_Local,
            dace.dtypes.StorageType.FPGA_Registers,
            dace.dtypes.StorageType.ShiftRegister,
        ]
        self._dispatcher.register_array_dispatcher(fpga_storage, self)

        # Register permitted copies
        for storage_from in itertools.chain(
                fpga_storage, [dace.dtypes.StorageType.Register]):
            for storage_to in itertools.chain(
                    fpga_storage, [dace.dtypes.StorageType.Register]):
                if (storage_from == dace.dtypes.StorageType.Register
                        and storage_to == dace.dtypes.StorageType.Register):
                    continue
                self._dispatcher.register_copy_dispatcher(
                    storage_from, storage_to, None, self)
        self._dispatcher.register_copy_dispatcher(
            dace.dtypes.StorageType.FPGA_Global,
            dace.dtypes.StorageType.CPU_Heap, None, self)
        self._dispatcher.register_copy_dispatcher(
            dace.dtypes.StorageType.FPGA_Global,
            dace.dtypes.StorageType.CPU_ThreadLocal, None, self)
        self._dispatcher.register_copy_dispatcher(
            dace.dtypes.StorageType.CPU_Heap,
            dace.dtypes.StorageType.FPGA_Global, None, self)
        self._dispatcher.register_copy_dispatcher(
            dace.dtypes.StorageType.CPU_ThreadLocal,
            dace.dtypes.StorageType.FPGA_Global, None, self)

        # Inspect the vector length of all memlets leading to each memory, to
        # make sure that they're consistent, and to allow us to instantiate the
        # memories as vector types to enable HLS to generate wider data paths.
        self._memory_widths = self.detect_memory_widths(sdfg)

    @property
    def has_initializer(self):
        return True

    @property
    def has_finalizer(self):
        return False

    def generate_state(self, sdfg, state, function_stream, callsite_stream):
        """Generate a kernel that runs all connected components within a state
           as concurrent dataflow modules."""

        state_id = sdfg.node_id(state)

        # Determine independent components
        subgraphs = dace.sdfg.concurrent_subgraphs(state)

        # Generate kernel code
        shared_transients = set(sdfg.shared_transients())
        if not self._in_device_code:
            # Allocate global memory transients, unless they are shared with
            # other states
            all_transients = set(state.all_transients())
            allocated = set(shared_transients)
            for node in state.data_nodes():
                data = node.desc(sdfg)
                if node.data not in all_transients or node.data in allocated:
                    continue
                if data.storage != dace.dtypes.StorageType.FPGA_Global:
                    continue
                allocated.add(node.data)
                self._dispatcher.dispatch_allocate(sdfg, state, state_id, node,
                                                   function_stream,
                                                   callsite_stream)
            # Generate kernel code
            self.generate_kernel(sdfg, state, state.label, subgraphs,
                                 function_stream, callsite_stream)
        else:  # self._in_device_code == True
            to_allocate = dace.sdfg.local_transients(sdfg, state, None)
            allocated = set()
            for node in state.data_nodes():
                data = node.desc(sdfg)
                if node.data not in to_allocate or node.data in allocated:
                    continue
                # Make sure there are no global transients in the nested state
                # that are thus not gonna be allocated
                if data.storage == dace.dtypes.StorageType.FPGA_Global:
                    raise dace.codegen.codegen.CodegenError(
                        "Cannot allocate global memory from device code.")
                allocated.add(node.data)
                # Allocate transients
                self._dispatcher.dispatch_allocate(sdfg, state, state_id, node,
                                                   function_stream,
                                                   callsite_stream)
            self.generate_nested_state(sdfg, state, state.label, subgraphs,
                                       function_stream, callsite_stream)

    @staticmethod
    def shared_data(subgraphs):
        """Returns a set of data objects that are shared between two or more of
           the specified subgraphs."""
        shared = set()
        if len(subgraphs) >= 2:
            seen = {}
            for sg in subgraphs:
                for node in sg:
                    if isinstance(node, dace.graph.nodes.AccessNode):
                        if node.data in seen:
                            if seen[node.data] != sg:
                                shared.add(node.data)
                        else:
                            seen[node.data] = sg
        return shared

    @classmethod
    def make_parameters(cls, sdfg, state, subgraphs):
        """Determines the parameters that must be passed to the passed list of
           subgraphs, as well as to the global kernel."""

        # Get a set of data nodes that are shared across subgraphs
        shared_data = cls.shared_data(subgraphs)

        # Find scalar parameters (to filter out from data parameters)
        scalar_parameters = sdfg.scalar_parameters(False)
        scalar_set = set(p[0] for p in scalar_parameters)

        # For some reason the array allocation dispatcher takes nodes, not
        # arrays. Build a dictionary of arrays to arbitrary data nodes
        # referring to them.
        data_to_node = {}

        global_data_parameters = []
        global_data_names = set()
        top_level_local_data = []
        subgraph_parameters = collections.OrderedDict()  # {subgraph: [params]}
        nested_global_transients = []
        nested_global_transients_seen = set()
        for subgraph in subgraphs:
            data_to_node.update({
                node.data: node
                for node in subgraph.nodes()
                if isinstance(node, dace.graph.nodes.AccessNode)
            })
            subsdfg = subgraph.parent
            candidates = []  # type: List[Tuple[bool,str,Data]]
            # [(is an output, dataname string, data object)]
            for n in subgraph.source_nodes():
                candidates += [(False, e.data.data,
                                subsdfg.arrays[e.data.data])
                               for e in state.in_edges(n)]
            for n in subgraph.sink_nodes():
                candidates += [(True, e.data.data, subsdfg.arrays[e.data.data])
                               for e in state.out_edges(n)]
            # Find other data nodes that are used internally
            for n, scope in subgraph.all_nodes_recursive():
                if isinstance(n, dace.graph.nodes.AccessNode):
                    # Add nodes if they are outer-level, or an inner-level
                    # transient (inner-level inputs/outputs are just connected
                    # to data in the outer layers, whereas transients can be
                    # independent).
                    if scope == subgraph or n.desc(scope).transient:
                        if scope.out_degree(n) > 0:
                            candidates.append((False, n.data, n.desc(scope)))
                        if scope.in_degree(n) > 0:
                            candidates.append((True, n.data, n.desc(scope)))
                        if scope != subgraph:
                            if (isinstance(n.desc(scope), dace.data.Array)
                                    and n.desc(scope).storage ==
                                    dace.dtypes.StorageType.FPGA_Global and
                                    n.data not in nested_global_transients_seen
                                ):
                                nested_global_transients.append(n)
                            nested_global_transients_seen.add(n.data)
            subgraph_parameters[subgraph] = []
            # Differentiate global and local arrays. The former are allocated
            # from the host and passed to the device code, while the latter are
            # (statically) allocated on the device side.
            for is_output, dataname, data in candidates:
                if dataname in scalar_set:
                    continue  # Skip already-parsed scalars
                if (isinstance(data, dace.data.Array)
                        or isinstance(data, dace.data.Scalar)
                        or isinstance(data, dace.data.Stream)):
                    if data.storage == dace.dtypes.StorageType.FPGA_Global:
                        subgraph_parameters[subgraph].append(
                            (is_output, dataname, data))
                        if is_output:
                            global_data_parameters.append(
                                (is_output, dataname, data))
                        else:
                            global_data_parameters.append(
                                (is_output, dataname, data))
                        global_data_names.add(dataname)
<<<<<<< HEAD
                    elif (data.storage
                          in (dace.dtypes.StorageType.FPGA_Local,
                              dace.dtypes.StorageType.FPGA_Registers,
                              dace.dtypes.StorageType.ShiftRegister)):
=======
                    elif (data.storage == dace.dtypes.StorageType.FPGA_Local
                          or data.storage ==
                          dace.dtypes.StorageType.FPGA_Registers):
>>>>>>> c073f1bc
                        if dataname in shared_data:
                            # Only transients shared across multiple components
                            # need to be allocated outside and passed as
                            # parameters
                            subgraph_parameters[subgraph].append(
                                (is_output, dataname, data))
                            # Resolve the data to some corresponding node to be
                            # passed to the allocator
                            top_level_local_data.append(dataname)
                    else:
                        raise ValueError("Unsupported storage type: {}".format(
                            data.storage))
                else:
                    raise TypeError("Unsupported data type: {}".format(
                        type(data).__name__))
            subgraph_parameters[subgraph] = dace.dtypes.deduplicate(
                subgraph_parameters[subgraph])

        # Deduplicate
        global_data_parameters = dace.dtypes.deduplicate(
            global_data_parameters)
        top_level_local_data = dace.dtypes.deduplicate(top_level_local_data)
        top_level_local_data = [data_to_node[n] for n in top_level_local_data]

        symbol_parameters = sdfg.undefined_symbols(False)

        return (global_data_parameters, top_level_local_data,
                subgraph_parameters, scalar_parameters, symbol_parameters,
                nested_global_transients)

    def generate_nested_state(self, sdfg, state, nest_name, subgraphs,
                              function_stream, callsite_stream):

        for sg in subgraphs:
            self._dispatcher.dispatch_subgraph(sdfg,
                                               sg,
                                               sdfg.node_id(state),
                                               function_stream,
                                               callsite_stream,
                                               skip_entry_node=False)

    @staticmethod
    def detect_memory_widths(parent_sdfg):
        """ For each memory, checks that all the memlets are consistent (they
            have the same width). This allow us to instantiate to generate data
            paths with a single data size throughout the subgraph. This is
            enforced for streams and global memories, but is optional for local
            memories.
        """
        memory_widths = {}
        seen = set()
        alias = {}  # Maps nested containers to their parent containers
        q = collections.deque()  # BFS traversal
        for state in parent_sdfg.nodes():
            q.extendleft((n, state, parent_sdfg) for n in state.nodes())
        while len(q) > 0:
            node, state, sdfg = q.pop()
            if isinstance(node, dace.graph.nodes.NestedSDFG):
                nested_sdfg = node.sdfg
                for nested_state in nested_sdfg.nodes():
                    q.extendleft((n, nested_state, nested_sdfg)
                                 for n in nested_state.nodes())
                # Remember mapping of outer to inner containers given by the
                # connectors
                for edge in state.in_edges(node):
                    memlet_data = edge.data.data
                    if memlet_data is not None:
                        alias[(edge.dst_conn, nested_sdfg)] = (memlet_data,
                                                               sdfg)
                for edge in state.out_edges(node):
                    memlet_data = edge.data.data
                    if memlet_data is not None:
                        alias[(edge.src_conn, nested_sdfg)] = (memlet_data,
                                                               sdfg)
            elif isinstance(node, dace.graph.nodes.AccessNode):
                if node in seen:
                    continue
                seen.add(node)
                name = node.data
                desc = sdfg.data(name)
                # Trace to outermost version
                key = (name, sdfg)
                while key in alias:
                    key = alias[key]
                name = key[0]
                for edge in state.all_edges(node):
                    if (isinstance(edge.data, dace.memlet.EmptyMemlet)
                            or edge.data.data is None):
                        continue
                    if (isinstance(edge.src, dace.graph.nodes.AccessNode) and
                            isinstance(edge.dst, dace.graph.nodes.AccessNode)
                            and edge.data.veclen == 1):
                        # Consistent vectorization is not enforced for
                        # memcopies, but if this memory is not found anywhere
                        # else, we need to set it to 1 later. Or, if a
                        # vectorization width is set for this memcopy, we can
                        # still use it.
                        if key not in memory_widths:
                            memory_widths[key] = None
                        continue
                    if (key not in memory_widths
                            or memory_widths[key] is None):
                        if (isinstance(desc, dace.data.Stream)
                                and desc.veclen != edge.data.veclen):
                            raise ValueError(
                                "Vector length on memlet {} ({}) doesn't "
                                "match vector length of {} ({})".format(
                                    edge.data, edge.data.veclen, node.data,
                                    node.desc(sdfg).veclen))
                        memory_widths[key] = edge.data.veclen
                    else:
                        if (memory_widths[key] is not None
                                and memory_widths[key] != edge.data.veclen
                                and desc.storage !=
                                dace.StorageType.ShiftRegister):
                            # If the vector length is inconsistent, set it to 1
                            memory_widths[key] = 1
        # Inherit the parent memory width for all aliased nested arrays
        for key in alias:
            if key in memory_widths:
                continue
            trace = key
            while trace in alias:
                trace = alias[trace]
            memory_widths[key] = memory_widths[trace]
        for key, width in memory_widths.items():
            if width is None:
                # If no non-memcopy accesses were found, default to one
                memory_widths[key] = 1
        return memory_widths

    def generate_scope(self, sdfg, dfg_scope, state_id, function_stream,
                       callsite_stream):

        if not self._in_device_code:
            # If we're not already generating kernel code we need to set up the
            # kernel launch
            subgraphs = [dfg_scope]
            return self.generate_kernel(
                sdfg, sdfg.find_state(state_id),
                dfg_scope.source_nodes()[0].map.label.replace(" ", "_"),
                subgraphs, function_stream, callsite_stream)

        self.generate_node(sdfg, dfg_scope, state_id,
                           dfg_scope.source_nodes()[0], function_stream,
                           callsite_stream)

        self._dispatcher.dispatch_subgraph(sdfg,
                                           dfg_scope,
                                           state_id,
                                           function_stream,
                                           callsite_stream,
                                           skip_entry_node=True)

    def allocate_array(self, sdfg, dfg, state_id, node, function_stream,
                       callsite_stream):
        result = StringIO()
        nodedesc = node.desc(sdfg)
        arrsize = nodedesc.total_size
        is_dynamically_sized = dace.symbolic.issymbolic(
            arrsize, sdfg.constants)

        dataname = node.data

        if isinstance(nodedesc, dace.data.Stream):

            if not self._in_device_code:
                raise dace.codegen.codegen.CodegenError(
                    "Cannot allocate FIFO from CPU code: {}".format(node.data))

            if is_dynamically_sized:
                raise dace.codegen.codegen.CodegenError(
                    "Arrays of streams cannot have dynamic size on FPGA")

            if nodedesc.buffer_size < 1:
                raise dace.codegen.codegen.CodegenError(
                    "Streams cannot be unbounded on FPGA")

            buffer_length_dynamically_sized = (dace.symbolic.issymbolic(
                nodedesc.buffer_size, sdfg.constants))

            if buffer_length_dynamically_sized:
                raise dace.codegen.codegen.CodegenError(
                    "Buffer length of stream cannot have dynamic size on FPGA")

            if sym2cpp(arrsize) != "1":
                # Is a stream array
                self._dispatcher.defined_vars.add(dataname,
                                                  DefinedType.StreamArray)
            else:
                # Single stream
                self._dispatcher.defined_vars.add(dataname, DefinedType.Stream)

            # Language-specific implementation
            self.define_stream(nodedesc.dtype, nodedesc.veclen,
                               nodedesc.buffer_size, dataname, arrsize,
                               function_stream, result)

        elif isinstance(nodedesc, dace.data.Array):

            if nodedesc.storage == dace.dtypes.StorageType.FPGA_Global:

                if self._in_device_code:

                    if nodedesc not in self._allocated_global_arrays:
                        raise RuntimeError("Cannot allocate global array "
                                           "from device code: {} in {}".format(
                                               node.label, sdfg.name))

                else:

                    devptr_name = dataname
                    if isinstance(nodedesc, dace.data.Array):
                        # TODO: Distinguish between read, write, and read+write
                        self._allocated_global_arrays.add(node.data)
                        memory_bank_arg = ""
                        if "bank" in nodedesc.location:
                            try:
                                bank = int(nodedesc.location["bank"])
                            except ValueError:
                                raise ValueError(
                                    "FPGA memory bank specifier "
                                    "must be an integer: {}".format(
                                        nodedesc.location["bank"]))
                            memory_bank_arg = (
                                "hlslib::ocl::MemoryBank::bank{}, ".format(
                                    bank))
                            # (memory type, bank id)
                            self._bank_assignments[(dataname,
                                                    sdfg)] = (MemoryType.DDR,
                                                              bank)
                        else:
                            self._bank_assignments[(dataname, sdfg)] = None
                        result.write(
                            "auto {} = dace::fpga::_context->Get()."
                            "MakeBuffer<{}, hlslib::ocl::Access::readWrite>"
                            "({}{});".format(dataname, nodedesc.dtype.ctype,
                                             memory_bank_arg,
                                             sym2cpp(arrsize)))
                        self._dispatcher.defined_vars.add(
                            dataname, DefinedType.Pointer)

            elif (nodedesc.storage in (dace.dtypes.StorageType.FPGA_Local,
                                       dace.dtypes.StorageType.FPGA_Registers,
                                       dace.dtypes.StorageType.ShiftRegister)):

                if not self._in_device_code:
                    raise dace.codegen.codegen.CodegenError(
                        "Tried to allocate local FPGA memory "
                        "outside device code: {}".format(dataname))
                if is_dynamically_sized:
                    raise ValueError(
                        "Dynamic allocation of FPGA "
                        "fast memory not allowed: {}, size {}".format(
                            dataname, arrsize))

                # Absorb vector size into type and adjust array size
                # accordingly
                veclen = self._memory_widths[(node.data, sdfg)]
                generate_scalar = False
                if veclen > 1:
                    arrsize_symbolic = nodedesc.total_size
                    arrsize_eval = evaluate(arrsize_symbolic / veclen,
                                            sdfg.constants)
                    if sym2cpp(arrsize_eval) == "1":
                        generate_scalar = True
                    arrsize_vec = "({}) / {}".format(arrsize, veclen)
                else:
                    arrsize_vec = arrsize

                # If the array degenerates to a single element because of
                # vectorization, generate the variable as a scalar instead of
                # an array of size 1
                if generate_scalar:
                    # Language-specific
                    define_str = "{} {};".format(
                        self.make_vector_type(nodedesc.dtype, veclen, False),
                        dataname)
                    callsite_stream.write(define_str, sdfg, state_id, node)
                    self._dispatcher.defined_vars.add(dataname,
                                                      DefinedType.Scalar)
                else:
                    # Language-specific
                    if (nodedesc.storage ==
                            dace.dtypes.StorageType.ShiftRegister):
                        self.define_shift_register(nodedesc.dtype, veclen,
                                                   dataname, arrsize_vec,
                                                   nodedesc.storage,
                                                   nodedesc.shape,
                                                   function_stream, result,
                                                   sdfg, state_id, node)
                    else:
                        self.define_local_array(nodedesc.dtype, veclen,
                                                dataname, arrsize_vec,
                                                nodedesc.storage,
                                                nodedesc.shape,
                                                function_stream, result, sdfg,
                                                state_id, node)

            else:
                raise NotImplementedError("Unimplemented storage type " +
                                          str(nodedesc.storage))

        elif isinstance(nodedesc, dace.data.Scalar):

            result.write("{} {};\n".format(nodedesc.dtype.ctype, dataname))
            self._dispatcher.defined_vars.add(dataname, DefinedType.Scalar)

        else:
            raise TypeError("Unhandled data type: {}".format(
                type(nodedesc).__name__))

        callsite_stream.write(result.getvalue(), sdfg, state_id, node)

    def deallocate_array(self, sdfg, dfg, state_id, node, function_stream,
                         callsite_stream):
        pass  # Handled by destructor

    def _emit_copy(self, sdfg, state_id, src_node, src_storage, dst_node,
                   dst_storage, dst_schedule, edge, dfg, function_stream,
                   callsite_stream):

        u, v, memlet = edge.src, edge.dst, edge.data

<<<<<<< HEAD
=======
        cpu_storage_types = [
            dace.dtypes.StorageType.CPU_Heap,
            dace.dtypes.StorageType.CPU_ThreadLocal,
            dace.dtypes.StorageType.CPU_Pinned
        ]
        fpga_storage_types = [
            dace.dtypes.StorageType.FPGA_Global,
            dace.dtypes.StorageType.FPGA_Local,
            dace.dtypes.StorageType.FPGA_Registers,
        ]

>>>>>>> c073f1bc
        # Determine directionality
        if isinstance(
                src_node,
                dace.graph.nodes.AccessNode) and memlet.data == src_node.data:
            outgoing_memlet = True
        elif isinstance(
                dst_node,
                dace.graph.nodes.AccessNode) and memlet.data == dst_node.data:
            outgoing_memlet = False
        else:
            raise LookupError("Memlet does not point to any of the nodes")

        data_to_data = (isinstance(src_node, dace.graph.nodes.AccessNode)
                        and isinstance(dst_node, dace.graph.nodes.AccessNode))

<<<<<<< HEAD
        host_to_device = (data_to_data and src_storage in _CPU_STORAGE_TYPES
                          and dst_storage
                          == dace.dtypes.StorageType.FPGA_Global)
        device_to_host = (data_to_data and src_storage
                          == dace.dtypes.StorageType.FPGA_Global
                          and dst_storage in _CPU_STORAGE_TYPES)
=======
        host_to_device = (data_to_data and src_storage in cpu_storage_types and
                          dst_storage == dace.dtypes.StorageType.FPGA_Global)
        device_to_host = (data_to_data and
                          src_storage == dace.dtypes.StorageType.FPGA_Global
                          and dst_storage in cpu_storage_types)
>>>>>>> c073f1bc
        device_to_device = (
            data_to_data and src_storage == dace.dtypes.StorageType.FPGA_Global
            and dst_storage == dace.dtypes.StorageType.FPGA_Global)

        if (host_to_device or device_to_host) and self._in_device_code:
            raise RuntimeError(
                "Cannot copy between host and device from device")

        if (host_to_device or device_to_host
                or (device_to_device and not self._in_device_code)):

            dims = memlet.subset.dims()
            copy_shape = memlet.subset.bounding_box_size()
            copysize = ' * '.join([
                cppunparse.pyexpr2cpp(dace.symbolic.symstr(s))
                for s in copy_shape
            ])
            offset = cpp_array_expr(sdfg, memlet, with_brackets=False)

            if (not sum(copy_shape) == 1
                    and (not isinstance(memlet.subset, subsets.Range)
                         or any([step != 1 for _, _, step in memlet.subset]))):
                raise NotImplementedError("Only contiguous copies currently "
                                          "supported for FPGA codegen.")

            if host_to_device:

                callsite_stream.write(
                    "{}.CopyFromHost({}, {}, {});".format(
                        dst_node.data, (offset if not outgoing_memlet else 0),
                        copysize, src_node.data +
                        (" + {}".format(offset) if outgoing_memlet else "")),
                    sdfg, state_id, [src_node, dst_node])

            elif device_to_host:

                callsite_stream.write(
                    "{}.CopyToHost({}, {}, {});".format(
                        src_node.data, (offset if outgoing_memlet else 0),
                        copysize,
                        dst_node.data + (" + {}".format(offset)
                                         if not outgoing_memlet else "")),
                    sdfg, state_id, [src_node, dst_node])

            elif device_to_device:

                callsite_stream.write(
                    "{}.CopyToDevice({}, {}, {}, {});".format(
                        src_node.data, (offset if outgoing_memlet else 0),
                        copysize, dst_node.data,
                        (offset if not outgoing_memlet else 0)), sdfg,
                    state_id, [src_node, dst_node])

        # Reject copying to/from local memory from/to outside the FPGA
        elif (data_to_data
              and (((src_storage in (dace.dtypes.StorageType.FPGA_Local,
                                     dace.dtypes.StorageType.FPGA_Registers,
                                     dace.dtypes.StorageType.ShiftRegister))
                    and dst_storage not in _FPGA_STORAGE_TYPES) or
                   ((dst_storage in (dace.dtypes.StorageType.FPGA_Local,
                                     dace.dtypes.StorageType.FPGA_Registers,
                                     dace.dtypes.StorageType.ShiftRegister))
                    and src_storage not in _FPGA_STORAGE_TYPES))):
            raise NotImplementedError(
                "Copies between host memory and FPGA "
                "local memory not supported: from {} to {}".format(
                    src_node, dst_node))

        elif data_to_data:

            if memlet.wcr is not None:
                raise NotImplementedError("WCR not implemented for copy edges")

            if src_storage == dace.dtypes.StorageType.ShiftRegister:
                raise NotImplementedError(
                    "Reads from shift registers only supported from tasklets.")

            # Try to turn into degenerate/strided ND copies
            copy_shape, src_strides, dst_strides, src_expr, dst_expr = (
                memlet_copy_to_absolute_strides(self._dispatcher,
                                                sdfg,
                                                memlet,
                                                src_node,
                                                dst_node,
                                                packed_types=True))

            ctype = src_node.desc(sdfg).dtype.ctype

            # For a single vector access, tolerate not having set a range
            if copy_shape[-1] != 1:
                # Adjust for vectorization length
                copy_shape[-1] = copy_shape[-1] / memlet.veclen

            if dst_storage == dace.dtypes.StorageType.ShiftRegister:
                if len(copy_shape) != 1:
                    raise ValueError(
                        "Only single-dimensional writes "
                        "to shift registers supported: {}{}".format(
                            dst_node.data, copy_shape))
                if copy_shape[-1] > memlet.veclen:
                    raise ValueError(
                        "Only a single (vector) element can be "
                        "written to a shift register: {}{}".format(
                            dst_node.data, copy_shape[-1]))

            # Check if we are copying between vectorized and non-vectorized
            # types
            memwidth_src = self._memory_widths[(src_node.data, sdfg)]
            memwidth_dst = self._memory_widths[(dst_node.data, sdfg)]
            if memwidth_src < memwidth_dst:
                is_pack = True
                is_unpack = False
                packing_factor = memwidth_dst // memwidth_src
                if memwidth_dst % memwidth_src != 0:
                    raise ValueError(
                        "Destination vectorization width {} "
                        "is not divisible by source vectorization width {}.".
                        format(memwidth_dst, memwidth_src))
                self.generate_converter(False, ctype, packing_factor, dst_node,
                                        state_id, sdfg, function_stream)
            elif memwidth_src > memwidth_dst:
                is_pack = False
                is_unpack = True
                packing_factor = memwidth_src // memwidth_dst
                if memwidth_src % memwidth_dst != 0:
                    raise ValueError(
                        "Source vectorization width {} is not divisible "
                        "by destination vectorization width {}.".format(
                            memwidth_dst, memwidth_src))
                self.generate_converter(True, ctype, packing_factor, dst_node,
                                        state_id, sdfg, function_stream)
            else:
                is_pack = False
                is_unpack = False
                packing_factor = 1

            # TODO: detect in which cases we shouldn't unroll
            register_to_register = (src_node.desc(
                sdfg).storage == dace.dtypes.StorageType.FPGA_Registers
                                    or dst_node.desc(sdfg).storage ==
                                    dace.dtypes.StorageType.FPGA_Registers)

            num_loops = len([dim for dim in copy_shape if dim != 1])
            if num_loops > 0:
                if not register_to_register:
                    # Language-specific
                    self.generate_pipeline_loop_pre(callsite_stream, sdfg,
                                                    state_id, dst_node)
                if len(copy_shape) > 1:
                    # Language-specific
                    self.generate_flatten_loop_pre(callsite_stream, sdfg,
                                                   state_id, dst_node)
                for node in [src_node, dst_node]:
                    if (isinstance(node.desc(sdfg), dace.data.Array)
                            and node.desc(sdfg).storage in [
                                dace.dtypes.StorageType.FPGA_Local,
                                dace.StorageType.FPGA_Registers
                            ]):
                        # Language-specific
                        self.generate_no_dependence_pre(
                            node.data, callsite_stream, sdfg, state_id,
                            dst_node)

            # Loop intro
            for i, copy_dim in enumerate(copy_shape):
                if copy_dim != 1:
                    if register_to_register:
                        # Language-specific
                        self.generate_unroll_loop_pre(callsite_stream, None,
                                                      sdfg, state_id, dst_node)
                    callsite_stream.write(
                        "for (int __dace_copy{} = 0; __dace_copy{} < {}; "
                        "++__dace_copy{}) {{".format(i, i, copy_dim, i), sdfg,
                        state_id, dst_node)
                    if register_to_register:
                        # Language-specific
                        self.generate_unroll_loop_post(callsite_stream, None,
                                                       sdfg, state_id,
                                                       dst_node)

            # Pragmas
            if num_loops > 0:
                if not register_to_register:
                    # Language-specific
                    self.generate_pipeline_loop_post(callsite_stream, sdfg,
                                                     state_id, dst_node)
                if len(copy_shape) > 1:
                    # Language-specific
                    self.generate_flatten_loop_post(callsite_stream, sdfg,
                                                    state_id, dst_node)

            # Construct indices (if the length of the stride array is zero,
            # resolves to an empty string)
            src_index = " + ".join([
                "__dace_copy{}{}".format(
                    i, " * " + sym2cpp(stride) if stride != 1 else "")
                for i, stride in enumerate(src_strides) if copy_shape[i] != 1
            ])
            dst_index = " + ".join([
                "__dace_copy{}{}".format(
                    i, " * " + sym2cpp(stride) if stride != 1 else "")
                for i, stride in enumerate(dst_strides) if copy_shape[i] != 1
            ])

            src_def_type = self._dispatcher.defined_vars.get(src_node.data)
            dst_def_type = self._dispatcher.defined_vars.get(dst_node.data)

            pattern = re.compile(r"([^\s]+)(\s*\+\s*)?(.*)")

            def sanitize_index(expr, index):
                var_name, _, expr_index = re.match(pattern, expr).groups()
                index = index.strip()
                expr_index = expr_index.strip()
                if index:
                    if expr_index:
                        return var_name, index + " + " + expr_index
                    return var_name, index
                else:
                    if expr_index:
                        return var_name, expr_index
                    return var_name, "0"

            # Pull out indices from expressions
            src_expr, src_index = sanitize_index(src_expr, src_index)
            dst_expr, dst_index = sanitize_index(dst_expr, dst_index)

            # Language specific
            read_expr = self.make_read(src_def_type, ctype, src_node.label,
                                       memlet.veclen, src_expr, src_index,
                                       is_pack, packing_factor)

            # Language specific
            if dst_storage == dace.dtypes.StorageType.ShiftRegister:
                write_expr = self.make_shift_register_write(
                    dst_def_type, ctype, dst_node.label, memlet.veclen,
                    dst_expr, dst_index, read_expr, None, is_unpack,
                    packing_factor)
            else:
                write_expr = self.make_write(dst_def_type, ctype,
                                             dst_node.label, memlet.veclen,
                                             dst_expr, dst_index, read_expr,
                                             None, is_unpack, packing_factor)

            callsite_stream.write(write_expr)

            # Inject dependence pragmas (DACE semantics implies no conflict)
            for node in [src_node, dst_node]:
                if (isinstance(node.desc(sdfg), dace.data.Array)
                        and node.desc(sdfg).storage in [
                            dace.dtypes.StorageType.FPGA_Local,
                            dace.StorageType.FPGA_Registers
                        ]):
                    # Language-specific
                    self.generate_no_dependence_post(node.data,
                                                     callsite_stream, sdfg,
                                                     state_id, dst_node)

            # Loop outtro
            for _ in range(num_loops):
                callsite_stream.write("}")

        else:

            self.generate_memlet_definition(sdfg, dfg, state_id, src_node,
                                            dst_node, edge, callsite_stream)

    @staticmethod
    def make_opencl_parameter(name, desc):
        if isinstance(desc, dace.data.Array):
            return ("hlslib::ocl::Buffer<{}, "
                    "hlslib::ocl::Access::readWrite> &{}".format(
                        desc.dtype.ctype, name))
        else:
            return (desc.signature(with_types=True, name=name))

    def get_next_scope_entries(self, sdfg, dfg, scope_entry):
        parent_scope_entry = dfg.scope_dict()[scope_entry]
        parent_scope = dfg.scope_subgraph(parent_scope_entry)

        # Get all scopes from the same level
        all_scopes = [
            node for node in parent_scope.topological_sort()
            if isinstance(node, dace.graph.nodes.EntryNode)
        ]

        return all_scopes[all_scopes.index(scope_entry) + 1:]

    def generate_node(self, sdfg, dfg, state_id, node, function_stream,
                      callsite_stream):
        method_name = "_generate_" + type(node).__name__
        # Fake inheritance... use this class' method if it exists,
        # otherwise fall back on CPU codegen
        if hasattr(self, method_name):

            if hasattr(node, "schedule") and node.schedule not in [
                    dace.dtypes.ScheduleType.Default,
                    dace.dtypes.ScheduleType.FPGA_Device
            ]:
                warnings.warn("Found schedule {} on {} node in FPGA code. "
                              "Ignoring.".format(node.schedule,
                                                 type(node).__name__))

            getattr(self, method_name)(sdfg, dfg, state_id, node,
                                       function_stream, callsite_stream)
        else:
            self._cpu_codegen.generate_node(sdfg, dfg, state_id, node,
                                            function_stream, callsite_stream)

    def copy_memory(self, sdfg, dfg, state_id, src_node, dst_node, edge,
                    function_stream, callsite_stream):

        if isinstance(src_node, dace.graph.nodes.CodeNode):
            src_storage = dace.dtypes.StorageType.Register
            try:
                src_parent = dfg.scope_dict()[src_node]
            except KeyError:
                src_parent = None
            dst_schedule = (None
                            if src_parent is None else src_parent.map.schedule)
        else:
            src_storage = src_node.desc(sdfg).storage

        if isinstance(dst_node, dace.graph.nodes.CodeNode):
            dst_storage = dace.dtypes.StorageType.Register
        else:
            dst_storage = dst_node.desc(sdfg).storage

        try:
            dst_parent = dfg.scope_dict()[dst_node]
        except KeyError:
            dst_parent = None
        dst_schedule = None if dst_parent is None else dst_parent.map.schedule

        state_dfg = sdfg.nodes()[state_id]

        # Emit actual copy
        self._emit_copy(sdfg, state_id, src_node, src_storage, dst_node,
                        dst_storage, dst_schedule, edge, state_dfg,
                        function_stream, callsite_stream)

    def _generate_PipelineEntry(self, *args, **kwargs):
        self._generate_MapEntry(*args, **kwargs)

    def _is_innermost(self, scope, scope_dict, sdfg):
        to_search = list(scope)
        while len(to_search) > 0:
            x = to_search.pop()
            if (isinstance(
                    x,
                (dace.graph.nodes.MapEntry, dace.graph.nodes.PipelineEntry))):
<<<<<<< HEAD
                if not x.unroll:
=======
                # Degenerate loops should not be pipelined
                fully_degenerate = True
                for begin, end, skip in x.map.range:
                    if not self._is_degenerate(begin, end, skip, sdfg)[0]:
                        fully_degenerate = False
                        break
                # Non-unrolled, non-degenerate loops must be pipelined, so we
                # are not innermost
                if not x.unroll and not fully_degenerate:
>>>>>>> c073f1bc
                    return False
                to_search += scope_dict[x]
            elif isinstance(x, dace.graph.nodes.NestedSDFG):
                for state in x.sdfg:
                    if not self._is_innermost(state.nodes(),
                                              state.scope_dict(True), x.sdfg):
                        return False
        return True

    @staticmethod
    def _is_degenerate(begin, end, skip, sdfg):
        try:
            begin_val = evaluate(begin, sdfg.constants)
            skip_val = evaluate(skip, sdfg.constants)
            end_val = evaluate(end, sdfg.constants)
            is_degenerate = begin_val + skip_val > end_val
            return is_degenerate, begin_val
        except TypeError:  # Cannot statically evaluate expression
            return False, begin

    def _generate_MapEntry(self, sdfg, dfg, state_id, node, function_stream,
                           callsite_stream):

        result = callsite_stream

        scope_dict = dfg.scope_dict()
        if node.map in self._unrolled_pes:

            # This is a top-level unrolled map, meaning it has been used to
            # replicate processing elements. Don't generate anything here.
            pass

        else:
            # Add extra opening brace (dynamic map ranges, closed in MapExit
            # generator)
            callsite_stream.write('{', sdfg, state_id, node)

            # Pipeline innermost loops
            scope_dict = dfg.scope_dict(True)
            scope = scope_dict[node]
            is_innermost = self._is_innermost(scope, scope_dict, sdfg)

            # Generate custom iterators if this is a pipelined (and thus
            # flattened) loop
            if isinstance(node, dace.graph.nodes.PipelineEntry):
                for i in range(len(node.map.range)):
                    result.write("long {} = {};\n".format(
                        node.map.params[i], node.map.range[i][0]))

            is_degenerate = []
            degenerate_values = []
            for begin, end, skip in node.map.range:
                # If we know at compile-time that a loop will only have a
                # single iteration, we can replace it with a simple assignment
                b, val = self._is_degenerate(begin, end, skip, sdfg)
                is_degenerate.append(b)
                degenerate_values.append(val)
            fully_degenerate = all(is_degenerate)

            if not fully_degenerate:
                if node.map.unroll:
                    self.generate_unroll_loop_pre(result, None, sdfg, state_id,
                                                  node)
                elif is_innermost:
                    self.generate_pipeline_loop_pre(result, sdfg, state_id,
                                                    node)

            # Generate nested loops
            if not isinstance(node, dace.graph.nodes.PipelineEntry):

                if is_innermost and not fully_degenerate:
                    self.generate_flatten_loop_pre(result, sdfg, state_id,
                                                   node)
<<<<<<< HEAD
            # Generate nested loops
            if not isinstance(node, dace.graph.nodes.PipelineEntry):
=======

>>>>>>> c073f1bc
                for i, r in enumerate(node.map.range):
                    var = node.map.params[i]
                    begin, end, skip = r
                    # decide type of loop variable
                    loop_var_type = "int"
                    # try to decide type of loop variable
                    try:
                        if (evaluate(begin, sdfg.constants) >= 0
                                and evaluate(skip, sdfg.constants) > 0):
                            # it could be an unsigned (uint32) variable: we need
                            # to check to the type of 'end',
                            # if we are able to determine it
                            symbols = list(dace.symbolic.symlist(end).values())
                            if len(symbols) > 0:
                                sym = symbols[0]
                                if str(sym) in sdfg.symbols:
                                    end_type = sdfg.symbols[str(sym)].dtype
                                else:
                                    # Symbol not found, try to use symbol object
                                    # or use the default symbol type (int32)
                                    end_type = sym.dtype
                            else:
                                end_type = None
                            if end_type is not None:
                                if np.dtype(end_type.dtype.type) > np.dtype(
                                        'uint32'):
                                    loop_var_type = end.ctype
                                elif np.issubdtype(
                                        np.dtype(end_type.dtype.type),
                                        np.unsignedinteger):
                                    loop_var_type = "size_t"
                    except (UnboundLocalError):
                        raise UnboundLocalError('Pipeline scopes require '
                                                'specialized bound values')
                    except (TypeError):
                        # Raised when the evaluation of begin or skip fails.
                        # This could occur, for example, if they are defined in terms of other symbols, which
                        # is the case in a tiled map
                        pass

                    if is_degenerate[i]:
                        result.write(
                            "{{\nconst {} {} = {}; // Degenerate loop".format(
                                loop_var_type, var, degenerate_values[i]))
                    else:
                        result.write(
                            "for ({} {} = {}; {} < {}; {} += {}) {{\n".format(
                                loop_var_type, var, sym2cpp(begin), var,
                                sym2cpp(end + 1), var, sym2cpp(skip)), sdfg,
                            state_id, node)
            else:
                pipeline = node.pipeline
                flat_it = pipeline.iterator_str()
                bound = pipeline.loop_bound_str()
                result.write(
                    "for (long {it} = 0; {it} < {bound}; ++{it}) {{\n".format(
                        it=flat_it, bound=node.pipeline.loop_bound_str()))
                if pipeline.init_size != 0:
                    result.write("const bool {} = {} < {};\n".format(
                        node.pipeline.init_condition(), flat_it,
                        sym2cpp(pipeline.init_size)))
                if pipeline.drain_size != 0:
                    result.write("const bool {} = {} >= {};\n".format(
                        node.pipeline.drain_condition(), flat_it,
                        bound + (" - " + sym2cpp(pipeline.drain_size)
                                 if pipeline.drain_size != 0 else "")))

            if not fully_degenerate:
                if node.map.unroll:
                    self.generate_unroll_loop_post(result, None, sdfg,
                                                   state_id, node)
                elif is_innermost:
                    self.generate_pipeline_loop_post(result, sdfg, state_id,
                                                     node)
                    self.generate_flatten_loop_post(result, sdfg, state_id,
                                                    node)

        # Emit internal transient array allocation
        to_allocate = dace.sdfg.local_transients(sdfg,
                                                 sdfg.find_state(state_id),
                                                 node)
        allocated = set()
        for child in dfg.scope_dict(node_to_children=True)[node]:
            if not isinstance(child, dace.graph.nodes.AccessNode):
                continue
            if child.data not in to_allocate or child.data in allocated:
                continue
            allocated.add(child.data)
            self._dispatcher.dispatch_allocate(sdfg, dfg, state_id, child,
                                               None, result)

    def _generate_PipelineExit(self, *args, **kwargs):
        self._generate_MapExit(*args, **kwargs)

    def _generate_MapExit(self, sdfg, dfg, state_id, node, function_stream,
                          callsite_stream):
        scope_dict = dfg.scope_dict()
        entry_node = scope_dict[node]
        if entry_node.map in self._unrolled_pes:
            # This was generated as unrolled processing elements, no need to
            # generate anything here
            return
        if isinstance(node, dace.graph.nodes.PipelineExit):
            flat_it = node.pipeline.iterator_str()
            bound = node.pipeline.loop_bound_str()
            pipeline = node.pipeline
            cond = []
            if pipeline.init_size != 0 and pipeline.init_overlap == False:
                cond.append("!" + pipeline.init_condition())
            if pipeline.drain_size != 0 and pipeline.drain_overlap == False:
                cond.append("!" + pipeline.drain_condition())
            if len(cond) > 0:
                callsite_stream.write("if ({}) {{".format(" && ".join(cond)))
            for it, r in reversed(list(zip(pipeline.params, pipeline.range))):
                callsite_stream.write(
                    "if ({it} >= {end}) {{\n{it} = {begin};\n".format(
                        it=it, begin=r[0], end=r[1]))
            for it, r in zip(pipeline.params, pipeline.range):
                callsite_stream.write(
                    "}} else {{\n{it} += {step};\n}}\n".format(it=it,
                                                               step=r[2]))
            if len(cond) > 0:
                callsite_stream.write("}\n")

        self._cpu_codegen._generate_MapExit(sdfg, dfg, state_id, node,
                                            function_stream, callsite_stream)

    def generate_kernel(self, sdfg, state, kernel_name, subgraphs,
                        function_stream, callsite_stream):

        if self._in_device_code:
            from dace.codegen.codegen import CodegenError
            raise CodegenError("Tried to generate kernel from device code")
        self._in_device_code = True
        self._cpu_codegen._packed_types = True

        kernel_stream = CodeIOStream()

        # Actual kernel code generation
        self.generate_kernel_internal(sdfg, state, kernel_name, subgraphs,
                                      kernel_stream, function_stream,
                                      callsite_stream)

        self._in_device_code = False
        self._cpu_codegen._packed_types = False

        # Store code strings to be passed to compilation phase
        self._kernel_codes.append((kernel_name, kernel_stream.getvalue()))

        self._allocated_global_arrays = set()

    def generate_modules(self, sdfg, state, kernel_name, subgraphs,
                         subgraph_parameters, scalar_parameters,
                         symbol_parameters, module_stream, entry_stream,
                         host_stream):
        """Main entry function for generating a Xilinx kernel."""

        # Module generation
        for subgraph in subgraphs:
            # Traverse to find first tasklets reachable in topological order
            to_traverse = subgraph.source_nodes()
            seen = set()
            tasklet_list = []
            access_nodes = []
            while len(to_traverse) > 0:
                n = to_traverse.pop()
                if n in seen:
                    continue
                seen.add(n)
                if (isinstance(n, dace.graph.nodes.Tasklet)
                        or isinstance(n, dace.graph.nodes.NestedSDFG)):
                    tasklet_list.append(n)
                else:
                    if isinstance(n, dace.graph.nodes.AccessNode):
                        access_nodes.append(n)
                    for e in subgraph.out_edges(n):
                        if e.dst not in seen:
                            to_traverse.append(e.dst)
            # Name module according to all reached tasklets (can be just one)
            labels = [n.label.replace(" ", "_") for n in tasklet_list]
            # If there are no tasklets, name it after access nodes in the
            # subgraph
            if len(labels) == 0:
                labels = [n.label.replace(" ", "_") for n in access_nodes]
            if len(labels) == 0:
                raise RuntimeError(
                    "Expected at least one tasklet or data node")
            module_name = "_".join(labels)
            self.generate_module(
                sdfg, state, module_name, subgraph,
                subgraph_parameters[subgraph] + scalar_parameters,
                symbol_parameters, module_stream, entry_stream, host_stream)

    def generate_host_function_boilerplate(self, sdfg, state, kernel_name,
                                           parameters, symbol_parameters,
                                           nested_global_transients,
                                           host_code_stream, header_stream,
                                           callsite_stream):

        # Generates:
        # - Definition of wrapper function in caller code
        # - Definition of kernel function in host code file
        # - Signature and opening brace of host code function in host code file

        # We exclude nested transients from the CPU code function call, as they
        # have not yet been allocated at this point
        nested_transient_set = {n.data for n in nested_global_transients}

        seen = set(nested_transient_set)
        kernel_args_call_host = []
        kernel_args_opencl = []
        # Split into arrays and scalars
        arrays = sorted(
            [t for t in parameters if not isinstance(t[2], dace.data.Scalar)],
            key=lambda t: t[1])
        scalars = [t for t in parameters if isinstance(t[2], dace.data.Scalar)]
        scalars += ((False, k, v) for k, v in symbol_parameters.items())
        scalars = list(sorted(scalars, key=lambda t: t[1]))
        for is_output, argname, arg in itertools.chain(arrays, scalars):
            # Only pass each array once from the host code
            if arg in seen:
                continue
            seen.add(arg)
            if not isinstance(arg, dace.data.Stream):
                kernel_args_call_host.append(arg.signature(False,
                                                           name=argname))
                kernel_args_opencl.append(
                    FPGACodeGen.make_opencl_parameter(argname, arg))

        kernel_args_call_host = dace.dtypes.deduplicate(kernel_args_call_host)
        kernel_args_opencl = dace.dtypes.deduplicate(kernel_args_opencl)

        host_function_name = "__dace_runkernel_{}".format(kernel_name)

        # Write OpenCL host function
        host_code_stream.write(
            """\
DACE_EXPORTED void {host_function_name}({kernel_args_opencl}) {{
  hlslib::ocl::Program program = dace::fpga::_context->Get().CurrentlyLoadedProgram();"""
            .format(host_function_name=host_function_name,
                    kernel_args_opencl=", ".join(kernel_args_opencl)))

        header_stream.write("\n\nDACE_EXPORTED void {}({});\n\n".format(
            host_function_name, ", ".join(kernel_args_opencl)))

        callsite_stream.write("{}({});".format(
            host_function_name, ", ".join(kernel_args_call_host)))

        # Any extra transients stored in global memory on the FPGA must now be
        # allocated and passed to the kernel
        for arr_node in nested_global_transients:
            self._dispatcher.dispatch_allocate(sdfg, state, None, arr_node,
<<<<<<< HEAD
                                               None, host_code_stream)
            self._dispatcher.dispatch_initialize(sdfg, state, None, arr_node,
                                                 None, host_code_stream)
=======
                                               None, host_code_stream)
>>>>>>> c073f1bc
<|MERGE_RESOLUTION|>--- conflicted
+++ resolved
@@ -278,16 +278,10 @@
                             global_data_parameters.append(
                                 (is_output, dataname, data))
                         global_data_names.add(dataname)
-<<<<<<< HEAD
                     elif (data.storage
                           in (dace.dtypes.StorageType.FPGA_Local,
                               dace.dtypes.StorageType.FPGA_Registers,
                               dace.dtypes.StorageType.ShiftRegister)):
-=======
-                    elif (data.storage == dace.dtypes.StorageType.FPGA_Local
-                          or data.storage ==
-                          dace.dtypes.StorageType.FPGA_Registers):
->>>>>>> c073f1bc
                         if dataname in shared_data:
                             # Only transients shared across multiple components
                             # need to be allocated outside and passed as
@@ -612,8 +606,6 @@
 
         u, v, memlet = edge.src, edge.dst, edge.data
 
-<<<<<<< HEAD
-=======
         cpu_storage_types = [
             dace.dtypes.StorageType.CPU_Heap,
             dace.dtypes.StorageType.CPU_ThreadLocal,
@@ -623,9 +615,9 @@
             dace.dtypes.StorageType.FPGA_Global,
             dace.dtypes.StorageType.FPGA_Local,
             dace.dtypes.StorageType.FPGA_Registers,
+            dace.dtypes.StorageType.ShiftRegister
         ]
 
->>>>>>> c073f1bc
         # Determine directionality
         if isinstance(
                 src_node,
@@ -641,20 +633,12 @@
         data_to_data = (isinstance(src_node, dace.graph.nodes.AccessNode)
                         and isinstance(dst_node, dace.graph.nodes.AccessNode))
 
-<<<<<<< HEAD
         host_to_device = (data_to_data and src_storage in _CPU_STORAGE_TYPES
                           and dst_storage
                           == dace.dtypes.StorageType.FPGA_Global)
         device_to_host = (data_to_data and src_storage
                           == dace.dtypes.StorageType.FPGA_Global
                           and dst_storage in _CPU_STORAGE_TYPES)
-=======
-        host_to_device = (data_to_data and src_storage in cpu_storage_types and
-                          dst_storage == dace.dtypes.StorageType.FPGA_Global)
-        device_to_host = (data_to_data and
-                          src_storage == dace.dtypes.StorageType.FPGA_Global
-                          and dst_storage in cpu_storage_types)
->>>>>>> c073f1bc
         device_to_device = (
             data_to_data and src_storage == dace.dtypes.StorageType.FPGA_Global
             and dst_storage == dace.dtypes.StorageType.FPGA_Global)
@@ -1005,9 +989,6 @@
             if (isinstance(
                     x,
                 (dace.graph.nodes.MapEntry, dace.graph.nodes.PipelineEntry))):
-<<<<<<< HEAD
-                if not x.unroll:
-=======
                 # Degenerate loops should not be pipelined
                 fully_degenerate = True
                 for begin, end, skip in x.map.range:
@@ -1017,7 +998,6 @@
                 # Non-unrolled, non-degenerate loops must be pipelined, so we
                 # are not innermost
                 if not x.unroll and not fully_degenerate:
->>>>>>> c073f1bc
                     return False
                 to_search += scope_dict[x]
             elif isinstance(x, dace.graph.nodes.NestedSDFG):
@@ -1091,12 +1071,7 @@
                 if is_innermost and not fully_degenerate:
                     self.generate_flatten_loop_pre(result, sdfg, state_id,
                                                    node)
-<<<<<<< HEAD
-            # Generate nested loops
-            if not isinstance(node, dace.graph.nodes.PipelineEntry):
-=======
-
->>>>>>> c073f1bc
+
                 for i, r in enumerate(node.map.range):
                     var = node.map.params[i]
                     begin, end, skip = r
@@ -1349,10 +1324,4 @@
         # allocated and passed to the kernel
         for arr_node in nested_global_transients:
             self._dispatcher.dispatch_allocate(sdfg, state, None, arr_node,
-<<<<<<< HEAD
-                                               None, host_code_stream)
-            self._dispatcher.dispatch_initialize(sdfg, state, None, arr_node,
-                                                 None, host_code_stream)
-=======
-                                               None, host_code_stream)
->>>>>>> c073f1bc
+                                               None, host_code_stream)