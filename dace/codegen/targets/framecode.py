--- conflicted
+++ resolved
@@ -618,13 +618,7 @@
         # Set default storage/schedule types in SDFG
         _set_default_schedule_and_storage_types(sdfg, schedule)
 
-<<<<<<< HEAD
         is_top_level = schedule is None
-=======
-        # Generate preamble (if top-level)
-        if sdfg.parent is None:
-            self.generate_header(sdfg, global_stream, callsite_stream)
->>>>>>> 0b798f7c
 
         # Generate code
         ###########################
@@ -912,17 +906,9 @@
                         callsite_stream)
                     deallocated.add(node.data)
 
-<<<<<<< HEAD
         # Close program function
         if is_top_level:
             callsite_stream.write("}", sdfg)
-=======
-        ###########################
-
-        # Generate footer (if top-level)
-        if sdfg.parent is None:
-            self.generate_footer(sdfg, global_stream, callsite_stream)
->>>>>>> 0b798f7c
 
         # Now that we have all the information about dependencies, generate
         # header and footer
